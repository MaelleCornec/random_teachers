--- conflicted
+++ resolved
@@ -3,13 +3,8 @@
 import pytorch_lightning as pl
 import torch
 
-<<<<<<< HEAD
 from . import utils as U
 from . import DINO
-=======
-import dinopl.utils as U
-from dinopl import DINO
->>>>>>> f308ab79
 
 __all__ = [
     'MetricsTracker',

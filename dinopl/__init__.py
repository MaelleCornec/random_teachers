--- conflicted
+++ resolved
@@ -1,7 +1,3 @@
 # dinopl/__init__.py
 
-<<<<<<< HEAD
-from .core import *
-=======
-from dinopl.core import *
->>>>>>> f308ab79
+from .core import *